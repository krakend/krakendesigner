--- conflicted
+++ resolved
@@ -291,11 +291,7 @@
             }
 
             $rootScope.modules_in_use = [];
-<<<<<<< HEAD
-            service_components = ['documentation/openapi', 'auth/api-keys', 'telemetry/newrelic', 'server/virtualhost', 'server/static-filesystem', 'grpc'];
-=======
-            service_components = ['documentation/openapi', 'auth/api-keys', 'telemetry/newrelic', 'telemetry/moesif', 'server/virtualhost', 'server/static-filesystem'];
->>>>>>> fec806e8
+            service_components = ['documentation/openapi', 'auth/api-keys', 'telemetry/newrelic', 'telemetry/moesif', 'server/virtualhost', 'server/static-filesystem', 'grpc'];
             endpoint_components = ['documentation/openapi', 'websocket', 'modifier/jmespath', 'security/policies', 'modifier/response-body-generator'];
             backend_components = ['auth/gcp','auth/ntlm','backend/http/client','backend/soap', 'modifier/jmespath', 'security/policies', 'modifier/body-generator', 'modifier/response-body-generator', 'backend/static-filesystem'];
             http_server_plugins = ['ip-filter', 'jwk-aggregator', 'krakend-afero', 'basic-auth', 'geoip', 'redis-ratelimit', 'url-rewrite', 'wildcard'];
