<!DOCTYPE html>
<html lang="en-us">

<head>
  <meta charset="utf-8" />
  <meta http-equiv="X-UA-Compatible" content="IE=edge" />
  <meta name="generator" content="Hugo 0.36.1" />

  <title>KrakenDesigner - KrakenD configuration editor</title>
  <meta itemprop="name" content="KrakenDesigner - KrakenD configuration editor" />
  <meta name="twitter:title" content="KrakenDesigner - KrakenD configuration editor" />
  <meta property="og:title" content="KrakenDesigner - KrakenD configuration editor" />

  <meta property="description" content="KrakenD API Designer" />
  <meta itemprop="description" content="KrakenD API Designer" />
  <meta name="twitter:description" content="KrakenD API Designer" />
  <meta property="og:description" content="KrakenD API Designer" />

  <meta itemprop="image" content="https://www.krakend.io/images/logo.png" />
  <meta name="twitter:image:src" content="https://www.krakend.io/images/logo.png" />
  <meta property="og:image" content="https://www.krakend.io/images/logo.png" />

  <meta property="og:type" content="article" />
  <meta property="og:url" content="https://designer.krakend.io/" />

  <meta name="twitter:site" content="@devopsfaith" />
  <meta name="twitter:creator" content="@devopsfaith" />
  <meta name="twitter:card" content="summary" />
  <meta property="og:site_name" content="KrakenDesigner, configuration editor" />

  <meta content="width=device-width, initial-scale=1, maximum-scale=1, user-scalable=no" name="viewport" />
  <link rel="stylesheet" href="https://cdnjs.cloudflare.com/ajax/libs/font-awesome/4.5.0/css/font-awesome.min.css" />
  <link rel="stylesheet" href="/styles.css" />
</head>

<body class="hold-transition sidebar-mini skin-black-light">
  <div class="wrapper">
    <header class="main-header">
      <a href="https://www.krakend.io/" class="logo">
        <span class="logo-mini">
          <img src="https://www.krakend.io/images/logo-mini.png" alt="" />
        </span>
        <img src="https://www.krakend.io/images/logo-white.png" alt="KrakenD logo" height="35" />
      </a>

      <nav class="navbar navbar-static-top" role="navigation">
        <button type="button" class="navbar-toggle collapsed pull-left" data-toggle="collapse"
          data-target="#navbar-collapse">
          <i class="fa fa-bars"></i>
        </button>

        <div class="navbar-collapse pull-left collapse" id="navbar-collapse">
          <ul class="nav navbar-nav">
            <li><a href="https://www.krakend.io/features">Features</a></li>
            <li><a href="https://www.krakend.io/download/">Download</a></li>
            <li>
              <a href="https://www.krakend.io/docs/overview/introduction">Documentation</a>
            </li>

            <li><a href="https://www.krakend.io/blog">Blog</a></li>
            <li><a href="https://www.krakend.io/support">Support</a></li>
          </ul>
        </div>

        <div class="navbar-custom-menu">
          <ul class="nav navbar-nav">
            <li>
              <a href="https://github.com/devopsfaith/krakendesigner"><i class="fa fa-github"></i> Fork on GitHub</a>
            </li>
          </ul>
        </div>
      </nav>
    </header>

    <div ng-app="KrakenDesigner">
      <aside class="main-sidebar">
        <section class="sidebar">
          <div ng-include="'/src/app/forms/sidebar.html'"></div>
        </section>
      </aside>

      <div class="content-wrapper">
        <section class="content-header">
          <h1>KrakenDesigner <small ng-bind="service.name"></small></h1>
        </section>
        <section class="content">
          <div class="row">
            <section class="col-lg-12 connectedSortable ui-sortable">
              <ng-view></ng-view>
            </section>
          </div>
        </section>
      </div>
    </div>
<<<<<<< HEAD
    <footer class="footer">
      <div class="container">
        <div class="row">
          <div class="col-md-5">
            <img src="https://www.krakend.io/images/logo-inverse.png" />
            <p class="lead">
              The <strong>Ultra-High performance</strong> API Gateway with
              middlewares
            </p>
            <span
              >KrakenD helps Developers to quickly release features by
              eliminating all the complexities of SOA architectures while
              offering a unique performance.</span
            >
            <div class="social">
              <a
                href="https://www.facebook.com/apigateway"
                target="_blank"
                title="Facebook"
              >
                <i class="fa fa-facebook-official" aria-hidden="true"></i
                ><span class="sr-only">Facebook</span>
              </a>
              <a
                href="https://twitter.com/krakend_io"
                target="_blank"
                class="social-btn-twitter"
                title="Twitter"
              >
                <i class="fa fa-twitter" aria-hidden="true"></i
                ><span class="sr-only">Twitter</span>
              </a>
              <a
                href="https://github.com/devopsfaith"
                target="_blank"
                class="social-btn-github"
                title="GitHub"
              >
                <i class="fa fa-github" aria-hidden="true"></i
                ><span class="sr-only">GitHub</span>
              </a>
              <a
                href="mailto:hello@krakend.io"
                target="_blank"
                title="Send us an email"
              >
                <i class="fa fa-envelope" aria-hidden="true"></i
                ><span class="sr-only">Mail</span>
              </a>
            </div>
          </div>
          <nav>
            <div class="col-md-2 col-md-offset-1">
              <h6>KrakenD</h6>
              <ul class="list-unstyled">
                <li><a href="https://www.krakend.io">Devops Faith</a></li>
                <li><a href="https://medium.com/devops-faith">Blog</a></li>
                <li><a href="https://www.krakend.io/support/">Contact Us</a></li>
              </ul>
              <h6>Other products</h6>
              <ul class="list-unstyled">
                <li><a href="http://api2html.com">API2HTML</a></li>
              </ul>
            </div>
            <div class="col-md-2">
              <h6>Product</h6>
              <ul class="list-unstyled">
                <li><a href="https://www.krakend.io/features/">Features</a></li>
                <li>
                  <a href="https://www.krakend.io/docs/benchmarks/overview/"
                    >Benchmarks</a
                  >
                </li>
                <li><a href="https://www.krakend.io/download/">Download</a></li>
                <li><a href="https://www.krakend.io/blog/">KrakenD Blog</a></li>
              </ul>
            </div>
            <div class="col-md-2">
              <h6>Support</h6>
              <ul class="list-unstyled">
                <li>
                  <a href="https://www.krakend.io/docs/overview/introduction"
                    >Documentation</a
                  >
                </li>
                <li>
                  <a
                    href="https://github.com/devopsfaith"
                    target="_blank"
                    >Open Source</a
                  >
                </li>
                <li>
                  <a href="https://github.com/devopsfaith/krakendesigner/issues"
                    >Report a problem</a
                  >
                </li>
                <li><a href="https://www.krakend.io/support/">Support</a></li>
              </ul>
            </div>
          </nav>
        </div>
        <div class="row">
          <div class="col-md-5 additional-links">
            <strong
              >Copyright &copy; 2017-2021
              <a href="https://www.krakend.io/support/">KrakenD API Gateway</a>.</strong
            >
            All rights reserved.
          </div>
          <div class="pull-right hidden-xs">
            Made with <i class="fa fa-heart-o" style="color:hotpink"></i> in
            Barcelona by
            <a href="https://twitter.com/krakend_io">
              <img
                height="30px"
                src="https://www.krakend.io/images/logo-inverse.png"
              />
            </a>
          </div>
=======
  </div>
  <footer class="footer">
    <div class="container">
      <div class="row">

        <div class="col-md-6">
          <a href="https://www.krakend.io">
            <img class="footer-logo" src="https://www.krakend.io/images/logo-inverse.png">
          </a>
          <p>Copyright © 2017-2022 KRAKEND S.L</p>
        </div>
        <div class="col-md-6">
          <p class="lead">
            KrakenD: The <strong>Ultra-High performance</strong> API Gateway with
            middlewares
          </p>
>>>>>>> 6bbf73d4
        </div>
      </div>
    </div>
  </footer>
  <script async src="//www.google-analytics.com/analytics.js"></script>
  <script>
    window.ga =
      window.ga ||
      function () {
        (ga.q = ga.q || []).push(arguments);
      };
    ga.l = +new Date();
    ga("create", "UA-87994359-3", "auto");
    ga("send", "pageview");
  </script>
</body>

</html><|MERGE_RESOLUTION|>--- conflicted
+++ resolved
@@ -92,128 +92,6 @@
         </section>
       </div>
     </div>
-<<<<<<< HEAD
-    <footer class="footer">
-      <div class="container">
-        <div class="row">
-          <div class="col-md-5">
-            <img src="https://www.krakend.io/images/logo-inverse.png" />
-            <p class="lead">
-              The <strong>Ultra-High performance</strong> API Gateway with
-              middlewares
-            </p>
-            <span
-              >KrakenD helps Developers to quickly release features by
-              eliminating all the complexities of SOA architectures while
-              offering a unique performance.</span
-            >
-            <div class="social">
-              <a
-                href="https://www.facebook.com/apigateway"
-                target="_blank"
-                title="Facebook"
-              >
-                <i class="fa fa-facebook-official" aria-hidden="true"></i
-                ><span class="sr-only">Facebook</span>
-              </a>
-              <a
-                href="https://twitter.com/krakend_io"
-                target="_blank"
-                class="social-btn-twitter"
-                title="Twitter"
-              >
-                <i class="fa fa-twitter" aria-hidden="true"></i
-                ><span class="sr-only">Twitter</span>
-              </a>
-              <a
-                href="https://github.com/devopsfaith"
-                target="_blank"
-                class="social-btn-github"
-                title="GitHub"
-              >
-                <i class="fa fa-github" aria-hidden="true"></i
-                ><span class="sr-only">GitHub</span>
-              </a>
-              <a
-                href="mailto:hello@krakend.io"
-                target="_blank"
-                title="Send us an email"
-              >
-                <i class="fa fa-envelope" aria-hidden="true"></i
-                ><span class="sr-only">Mail</span>
-              </a>
-            </div>
-          </div>
-          <nav>
-            <div class="col-md-2 col-md-offset-1">
-              <h6>KrakenD</h6>
-              <ul class="list-unstyled">
-                <li><a href="https://www.krakend.io">Devops Faith</a></li>
-                <li><a href="https://medium.com/devops-faith">Blog</a></li>
-                <li><a href="https://www.krakend.io/support/">Contact Us</a></li>
-              </ul>
-              <h6>Other products</h6>
-              <ul class="list-unstyled">
-                <li><a href="http://api2html.com">API2HTML</a></li>
-              </ul>
-            </div>
-            <div class="col-md-2">
-              <h6>Product</h6>
-              <ul class="list-unstyled">
-                <li><a href="https://www.krakend.io/features/">Features</a></li>
-                <li>
-                  <a href="https://www.krakend.io/docs/benchmarks/overview/"
-                    >Benchmarks</a
-                  >
-                </li>
-                <li><a href="https://www.krakend.io/download/">Download</a></li>
-                <li><a href="https://www.krakend.io/blog/">KrakenD Blog</a></li>
-              </ul>
-            </div>
-            <div class="col-md-2">
-              <h6>Support</h6>
-              <ul class="list-unstyled">
-                <li>
-                  <a href="https://www.krakend.io/docs/overview/introduction"
-                    >Documentation</a
-                  >
-                </li>
-                <li>
-                  <a
-                    href="https://github.com/devopsfaith"
-                    target="_blank"
-                    >Open Source</a
-                  >
-                </li>
-                <li>
-                  <a href="https://github.com/devopsfaith/krakendesigner/issues"
-                    >Report a problem</a
-                  >
-                </li>
-                <li><a href="https://www.krakend.io/support/">Support</a></li>
-              </ul>
-            </div>
-          </nav>
-        </div>
-        <div class="row">
-          <div class="col-md-5 additional-links">
-            <strong
-              >Copyright &copy; 2017-2021
-              <a href="https://www.krakend.io/support/">KrakenD API Gateway</a>.</strong
-            >
-            All rights reserved.
-          </div>
-          <div class="pull-right hidden-xs">
-            Made with <i class="fa fa-heart-o" style="color:hotpink"></i> in
-            Barcelona by
-            <a href="https://twitter.com/krakend_io">
-              <img
-                height="30px"
-                src="https://www.krakend.io/images/logo-inverse.png"
-              />
-            </a>
-          </div>
-=======
   </div>
   <footer class="footer">
     <div class="container">
@@ -230,7 +108,6 @@
             KrakenD: The <strong>Ultra-High performance</strong> API Gateway with
             middlewares
           </p>
->>>>>>> 6bbf73d4
         </div>
       </div>
     </div>
