<div class="box box-primary collapsed-box" ng-repeat="(endpoint_index,endpoint) in service.endpoints"
<<<<<<< HEAD
ng-class="isValidEndpoint(endpoint.endpoint) ? '' : 'box-danger'">
<div class="box-header with-border">
    <h3 class="box-title">
        <a data-widget="collapse">
            <i class="fa fa-plus"></i>

            {{ endpoint.endpoint }}
            <code class="small" ng-if="endpoint.querystring_params.length > 0">
                ?<span ng-repeat="qs in endpoint.querystring_params">{{ qs }}=X{{ $last ? '' : '&' }}</span>
            </code>
        </a>
    </h3>

    <div class="box-tools pull-right">
        <span ng-hide="isValidEndpoint(endpoint.endpoint)" class="badge label-danger"><i class="fa fa-warning"></i> Error(s)</span>
        <span class="badge method_{{ endpoint.method }}">{{ endpoint.method }}</span>
        <button type="button" class="btn btn-box-tool"
        ng-click="deleteEndpoint(endpoint_index, 'This endpoint and all the information will be deleted. Do you want to proceed?')">
        <i class="fa fa-trash"></i></button>
=======
     ng-class="isValidEndpoint(endpoint.endpoint) ? '' : 'box-danger'">
    <div class="box-header with-border">
        <h3 class="box-title">
            <a data-widget="collapse">
                <i class="fa fa-plus"></i>

                {{ endpoint.endpoint }}
                <code class="small" ng-if="endpoint.querystring_params.length > 0">
                    ?<span ng-repeat="qs in endpoint.querystring_params">{{ qs }}=X{{ $last ? '' : '&' }}</span>
                </code>
            </a>
        </h3>

        <div class="box-tools pull-right">
            <span ng-hide="isValidEndpoint(endpoint.endpoint)" class="badge label-danger"><i class="fa fa-warning"></i> Error(s)</span>
            <span class="badge">{{ endpoint.output_encoding }}</span>
            <span class="badge method_{{ endpoint.method }}">{{ endpoint.method }}</span>
            <button type="button" class="btn btn-box-tool"
                    ng-click="deleteEndpoint(endpoint_index, 'This endpoint and all the information will be deleted. Do you want to proceed?')">
                <i class="fa fa-trash"></i></button>
        </div>
>>>>>>> 49e324d0
    </div>
</div>
<!-- /.box-header -->
<div class="box-body">
        <!-- Search Endpoints
        <form action="#" method="get" class="sidebar-form">
            <input type="search" id="q" ng-model="q" name="q" class="form-control" placeholder="Filter Endpoints...">
        </form>
        <ul class="treeview-menu menu-open">
            <li class="animate-repeat" ng-repeat="endpoint in service.endpoints| filter:q as results">
                <a>{{ endpoint.endpoint }}
                        <span class="pull-right-container">
                            <i class="fa fa-angle-left pull-right"></i>
                        </span>
                </a>
                <ul class="treeview-menu menu-open">
                    <li ng-repeat="backend in endpoint.backend">
                        <a>{{ backend.url_pattern }}</a>
                    </li>
                </ul>
            </li>
            <li class="animate-repeat" ng-if="results.length === 0">
                <a><strong>No results found...</strong></a>
            </li>
        </ul>
<<<<<<< HEAD
    -->
    <form class="form-horizontal" novalidate>
        <fieldset>
            <div ng-class="isValidEndpoint(endpoint.endpoint) ? '' : 'has-error'" class="form-group form-group-lg">
                <div class="col-md-10 col-sm-8">
                    <label>KrakenD Endpoint</label>
                    <input type="text"
                    placeholder="/users/{username}"
                    class="form-control input-md"
                    required="" ng-model="endpoint.endpoint">
                    <span class="help-block">This is the URI your clients will connect to. Must start with slash.
                      Use curly braces to insert <code>{placeholders}</code> that can be passed to the
                  backends.</span>
              </div>
              <div class="col-md-2 col-sm-4">
                <label>Method</label>
                <select id="endpoint.method"
                ng-model="endpoint.method"
                name="endpoint.method"
                class="form-control"
                ng-change="updateNonGETBackends(endpoint_index, '{{ endpoint.method }}', 'Non-GET methods forward the request to a single backend query (the first one). The rest will be deleted from this form. Proceed?')">
                <option value="GET">GET</option>
                <option value="POST">POST</option>
                <option value="PUT">PUT</option>
                <option value="DELETE">DELETE</option>
            </select>
            <span class="help-block">HTTP verb</span>
        </div>
    </div>
    <div class="form-group">
        <div class="col-md-6">
            <label>Recognized query string parameters (?param=value)</label>
            <div class="input-group">
                <input class="form-control"
                placeholder="parameter_name"
                type="url"
                id="addQuerystring_{{ endpoint_index }}">
                <div class="input-group-btn">
                    <button type="button" class="btn btn-success" ng-click="addQuerystring(endpoint_index)">
                        <i class="fa fa-plus"></i> Enable query string
                    </button>
=======
        -->
        <form class="form-horizontal" novalidate>
            <fieldset>
                <div ng-class="isValidEndpoint(endpoint.endpoint) ? '' : 'has-error'" class="form-group form-group-lg">
                    <div class="col-md-8 col-sm-6">
                        <label>KrakenD Endpoint</label>
                        <input type="text"
                               placeholder="/users/{username}"
                               class="form-control input-md"
                               required="" ng-model="endpoint.endpoint">
                        <span class="help-block">This is the URI your clients will connect to. Must start with slash.
                                  Use curly braces to insert <code>{placeholders}</code> that can be passed to the
                            backends.</span>
                    </div>
                    <div class="col-md-2 col-sm-4">
                        <label>Method</label>
                        <select id="endpoint.method"
                                ng-model="endpoint.method"
                                name="endpoint.method"
                                class="form-control"
                                ng-change="updateNonGETBackends(endpoint_index, '{{ endpoint.method }}', 'Non-GET methods forward the request to a single backend query (the first one). The rest will be deleted from this form. Proceed?')">
                            <option value="GET">GET</option>
                            <option value="POST">POST</option>
                            <option value="PUT">PUT</option>
                            <option value="DELETE">DELETE</option>
                        </select>
                        <span class="help-block">HTTP verb</span>
                    </div>
                    <div class="col-md-2 col-sm-2">
                        <label>Output</label>
                        <select class="form-control"
                            ng-model="endpoint.output_encoding"
                            id="endpoint.output_encoding"
                            name="endpoint.output_encoding"
                            ng-init="endpoint.output_encoding=service.output_encoding",
                            ng-change="setNoOpEncoding(endpoint_index, endpoint.output_encoding, '{{ endpoint.output_encoding }}', null)">
                            <option value="json">JSON</option>
                            <option value="negotiate">Negotiate content</option>
                            <option value="string">String (text/plain)</option>
                            <option value="noop">No-op (just proxy)</option>
                        </select>
                        <span class="help-block">Encoding used</span>
                    </div>
>>>>>>> 49e324d0
                </div>
            </div>
            <span class="help-block">Enter here any additional parameters that don't fit in the endpoint URI
                that will be sent to the backends as query string when present. Write only the name of the
            parameter, no question mark or equal symbols.</span>
        </div>
        <div class="col-md-6">
            <label>Active:</label>
            <ul class="list-unstyled">
                <li ng-repeat="(qs_index,qs) in endpoint.querystring_params">
                    <a class="badge badge-remove"
                    ng-click="deleteQuerystring(qs_index,endpoint_index)"
                    title="Click to delete parameter"><i class="fa fa-times"></i> {{ qs }} </a>
                </li>
                <li ng-if="!endpoint.querystring_params.length">No query parameters are active yet. Typical
                    parameters are <code>page</code>, <code>limit</code>, <code>search</code>...
                </li>
            </ul>
        </div>
    </div>
    <div class="form-group">
        <div class="col-md-3" ng-class="isInteger(endpoint.concurrent_calls) ? '' : 'has-error'">
            <label>Concurrent Calls</label>
            <input type="text" class="form-control" ng-model="endpoint.concurrent_calls" ng-init="endpoint.concurrent_calls=1">
            <span class="help-block">
                <p ng-hide="isInteger(endpoint.concurrent_calls)" class="badge label-danger">
                    <i class="fa fa-warning"></i> Use an integer</p>
                    <p>Parallel requests you want to send to the backend <strong>for the same request</strong>. Fastest request is taken and the rest are discarded. This value should be between 1 and 3 (or higher if your backend can support very high load)</p>
                </span>
            </div>
            <div class="col-md-3">
                <label>Headers passing to backend</label>
                <div class="input-group">
                    <input class="form-control" placeholder="header_name" type="text" required="" ng-model="input_header">
                    <div class="input-group-btn">
                        <button type="button" class="btn btn-success" ng-click="addHeaderPassing(endpoint_index,input_header)">
                            <i class="fa fa-plus"></i> Add header
                        </button>
                    </div>
                </div>
                <span class="help-block">Allowed headers to pass from client to each of the backends. These headers are not an addition, but a replacement when they are set. Use only if you need custom headers to pass back but ensure to declare all needed headers (including <code>Content-Type</code>).</span>
                <div class="input-group">
                    <ul class="list-unstyled">
                        <li ng-repeat="(index,header) in endpoint.headers_to_pass">
                            <a class="badge badge-remove"
                            ng-click="deleteHeaderPassing(endpoint_index,index)"><i class="fa fa-times"></i>
                        {{ header }}</a>
                    </li>
                </ul>
            </div>
        </div>
        <div class="col-md-3">
            <label>Timeout, Cache TTL and Throttling</label>
            <br/>
            <button class="btn btn-default btn-flat"
            data-toggle="modal"
            data-target="#endpoint-modal-{{ endpoint_index }}">
            <i class="fa fa-wrench"></i> Override defaults
        </button>
        <span class="help-block">
          Override default settings for this endpoint.
      </span>
  </div>
  <div class="col-md-3">
    <label>Security headers</label>
    <br/>
    <button class="btn btn-default btn-flat"
    data-toggle="modal"
    data-target="#security-modal-{{ endpoint_index }}">
    <i class="fa fa-wrench"></i> Override defaults
</button>
<span class="help-block">
  Override default settings for this endpoint.
</span>
</div>
<a data-toggle="modal"
data-target="#advanced-pipe-{{ endpoint_index }}">
<i class="fa fa-wrench"></i> Advanced pipe composition
</a>
</div>

<div class="form-group">
    <div class="col-md-12">
        <h4>Backend API calls (where the data comes from)</h4>
    </div>
    <div class="col-md-12" ng-if="endpoint.extra_config['github.com/devopsfaith/krakend/proxy'].static">
        <div class="box box-info box-solid">
            <div class="box-header with-border">
                <h3 class="box-title">Static Response</h3>
                <div class="box-tools pull-right">
                    <button type="button" class="btn btn-box-tool" data-widget="collapse">
                        <i class="fa fa-minus"></i>
                    </button>
                    <button type="button" class="btn btn-box-tool" ng-click="deleteStaticResponse(endpoint_index)">
                        <i class="fa fa-trash"></i>
                    </button>
                </div>
            </div>

            <div class="box-body">
                <p>The following static data will be added to the response following the selected strategy. The input must be a JSON object (ensure to start and end with curly braces <code>{}</code>)</p>
                <div class="col-md-8">
                    <div class="form-group">
                        <div class="col-xs-12">
                            <label class="control-label">Response</label>
                            <textarea json-formatter class="form-control" ng-model="endpoint.extra_config['github.com/devopsfaith/krakend/proxy'].static.data"></textarea>
                        </div>
                    </div>
                    <p ng-show="service.extra_config['krakendesigner'].json_errors" class="badge label-danger">
                        <i class="fa fa-warning"></i> Syntax error - {{ service.extra_config['krakendesigner'].json_errors}}
                    </p>
                    <span class="help-block">Paste here your JSON response</span>
                </div>
                <div class="col-md-4">
                    <div class="form-group">
                        <label class="control-label">Strategy</label>
                        <select ng-model="endpoint.extra_config['github.com/devopsfaith/krakend/proxy'].static.strategy">
                            <option value="always">Always - Present in every response</option>
                            <option value="success">Success - Present in every non-failed response </option>
                            <option value="errored">Errored - Present in every failed response (error not nil)</option>
                            <option value="always">Incomplete - Present in incomplete responses</option>
                        </select>
                    </div>
                </div>
            </div>
        </div>
    </div>

    <div class="col-md-12" ng-repeat="(backend_index,backend) in endpoint.backend">
        <div class="box box-primary box-solid">
            <div class="box-header with-border">
                <h3 class="box-title">{{ backend.url_pattern }}</h3>

                <div class="box-tools pull-right">
                    <button type="button" class="btn btn-box-tool" data-widget="collapse">
                        <i class="fa fa-minus"></i>
                    </button>
                    <button type="button"
                    class="btn btn-box-tool"
                    ng-click="deleteBackendQuery(endpoint_index,backend_index,'This endpoint and all the information will be deleted. Do you want to proceed?')">
                    <i class="fa fa-trash"></i></button>

                </div>
                <!-- /.box-tools -->
            </div>
            <!-- /.box-header -->
            <div class="box-body">
                <h4>Request</h4>
                <p>All the data needed to send the request to the servers.</p>
                <div class="form-group">
                    <div class="col-md-12">
                        <label>Service Discovery</label>
                        <span class="help-block">Service Discovery options you enabled. <a href="/#/service-discovery">(add more)</a></span>
                        <div class="radio" ng-repeat="(sd,enabled) in service.sd_providers.providers" ng-init="backend.sd='static'">
                            <label>
                              <input type="radio" ng-model="backend.sd" value="{{ sd }}"  ng-disabled="!enabled">
                              {{ sd }}
                          </label>
                      </div>
                  </div>
              </div>

              <div class="form-group">
                <div class="col-md-8">
                    <label>Hosts</label>
                    <select id="host" name="host"
                    class="form-control"
                    ng-model="backend.host"
                    ng-change="backend.disable_host_sanitize=(backend.sd!='static')"
                    multiple="multiple">
                    <option ng-repeat="host in service.sd_providers.hosts | filter: backend.sd" value="{{ host.host }}">
                        {{ host.host }}
                    </option>
                </select>

            </div>
            <div class="col-md-4">
                <span class="help-block">Please select one or several backends that will receive
                    this request. Use multiple backends to send the same query to all and take
                    the fastest response (GET), the rest of methods (PUT,POST,DELETE) will pick
                randomly one backend. between the selected ones.</span>
            </div>
        </div>
        <div class="form-group">
            <div class="col-md-8">
                <label>Backend endpoint</label>
                <div class="input-group">
                    <input type="text"
                    placeholder="/users/{username}"
                    class="form-control"
                    required=""
                    ng-model="backend.url_pattern">
                    <div class="input-group-btn">
                        <button type="button" class="btn method_{{ endpoint.method }}">
                            {{ endpoint.method }}
                        </button>
                    </div>
                </div>
                <span class="help-block">The endpoint of the backend server to query. Reuse here
                    any <code>{placeholders}</code> defined in the parent endpoint.</span>
                </div>

                <div class="col-md-4">
                   <label>Rate Limit</label>
                   <br/>
                   <button class="btn btn-default btn-flat"
                   data-toggle="modal"
                   data-target="#backend-modal-{{ endpoint_index}}{{ backend_index }}">
                   <i class="fa fa-wrench"></i> Rate limit this backend
               </button>
               <span class="help-block">Limit the number of requests this backend will receive regardless of its endpoint configuration</span>
           </div>
       </div>

       <hr/>
       <h4>Caching</h4>
       <div class="form-group">

        <div class="col-md-12">
            <label> Backend caching</label>
            <div class="input-group">
             <input type="checkbox"
             ng-click="toggleCaching($event, endpoint_index, backend_index)"> Store backend response in-memory for the time specified in its <code>Cache-Control</code> header

             <span class="help-block">This option increases the load and the memory consumption as KrakenD will keep in memory all the returned data. Use wisely.</span>

             <span class="help-block badge label-warning"
             ng-show="backend.extra_config['github.com/devopsfaith/krakend-httpcache']" >
             <i class="fa fa-warning"></i> Warning! Load will be increased
         </span>

     </div>
 </div>
</div>
<hr/>
<h4>Authorization</h4>
<oauth data="backend" inherit="service.extra_config['github_com/devopsfaith/krakend-oauth2-clientcredentials']"></oauth>
<hr/>
<h4>Response Parsing</h4>
<div class="form-group">
    <div class="col-md-4">
        <label>Decode as:</label>
        <select class="form-control" ng-model="backend.encoding"
        ng-init="backend.encoding ='json'">
        <option selected value="json">JSON</option>
        <option value="xml">XML</option>
        <option value="rss">RSS</option>
        <option value="string">String</option>
    </select>
    <span class="help-block">How to decode the response of the backend.</span>
</div>
<div class="col-md-8">
    <label>Root object:</label>
    <input type="text" class="form-control" ng-model="backend.target"
    ng-disabled="backend.is_collection == true"
    placeholder="Leave blank to use all the reponse">
    <span class="help-block">Some APIs return all the content encapsulated inside
        a root object (usually named like <code>data</code>, <code>response</code>,
        <code>items</code>). Specifying here a root object will put all its children
    in the first level. When manipulating the data only its children are visible.</span>
</div>
<div class="col-md-12">
    <label>Non-object response</label>
    <div class="input-group">
        <input type="checkbox"
        ng-model="backend.is_collection"
        ng-change="backend.target = ''"> Treat the response as a
        collection, not an object.
        <span class="help-block">KrakenD expects the returned content encapsulated in
            an object (in json inside brackets, e.g: <code>{ "status":"OK" }</code> but if
            the backend returns a collection instead (e.g: <code>[ "a", "b" ]</code>) check
            this option. The collection will be returned inside the <code>collection</code>
        attribute. Use the renaming below to rename it to anything else.</span>

<<<<<<< HEAD
    </div>
</div>
</div>
<hr/>

<h4>Response manipulation</h4>
<p>Transform here the response with a lighter version, include only the attributes that
    your
application needs.</p>
<div class="form-group">
    <label class="col-md-2 control-label">Filtering mode</label>
    <div class="col-md-10">
        <div class="nav-tabs-custom">
            <ul class="nav nav-tabs">
                <li class="active">
                    <a data-target="#tab_black-{{ endpoint_index }}-{{ backend_index }}"
                    data-toggle="tab"
                    aria-expanded="false">Blacklist (fastest)</a>
                </li>
                <li>
                    <a data-target="#tab_white-{{ endpoint_index }}-{{ backend_index }}"
                    data-toggle="tab"
                    aria-expanded="true">Whitelist</a></li>
                </ul>
                <div class="tab-content">


                    <div class="tab-pane active"
                    id="tab_black-{{ endpoint_index }}-{{ backend_index }}">
                    <p>Attributes that you will NOT pick from the response:</p>
                    <ul class="list-inline">
                        <li ng-repeat="white in backend.blacklist">
                            <a class="badge badge-remove"
                            ng-click="deleteBlacklist(black,backend_index,endpoint_index)"><i
                            class="fa fa-times"></i>
                        {{ white }}</a>
                    </li>
                </ul>

                <div class="input-group">
                    <input class="form-control"
                    placeholder="attribute_name"
                    type="url"
                    id="bl{{ endpoint_index }}{{ backend_index }}">
                    <div class="input-group-btn">
                        <button type="button"
                        class="btn btn-success"
                        ng-click="addBlacklist(endpoint_index,backend_index)">
                        <i class="fa fa-plus"></i> Add
                        attribute
                    </button>
                </div>
            </div>
        </div>
=======
                                        </div>
                                    </div>
                                </div>
                                <hr/>
                                <h4>Authorization</h4>
                                <oauth data="backend" inherit="service.extra_config['github_com/devopsfaith/krakend-oauth2-clientcredentials']"></oauth>
                                <hr/>
                                <div ng-if="endpoint.output_encoding != 'noop'">
                                <h4>Response Parsing</h4>
                                <div class="form-group">
                                    <div class="col-md-4">
                                        <label>Decode as:</label>
                                        <select class="form-control" ng-model="backend.encoding"
                                                ng-init="backend.encoding ='json'"
                                                ng-change="setNoOpEncoding(endpoint_index, backend.encoding, '{{ backend.encoding }}', backend_index)">
                                            <option selected value="json">JSON</option>
                                            <option value="xml">XML</option>
                                            <option value="rss">RSS</option>
                                            <option value="string">String</option>
                                            <option value="noop">No-Op</option>
                                        </select>
                                        <span class="help-block">How to decode the response of the backend.</span>
                                    </div>
                                    <div class="col-md-8">
                                        <label>Root object:</label>
                                        <input type="text" class="form-control" ng-model="backend.target"
                                               ng-disabled="backend.is_collection == true"
                                               placeholder="Leave blank to use all the reponse">
                                        <span class="help-block">Some APIs return all the content encapsulated inside
                                            a root object (usually named like <code>data</code>, <code>response</code>,
                                            <code>items</code>). Specifying here a root object will put all its children
                                            in the first level. When manipulating the data only its children are visible.</span>
                                    </div>
                                    <div class="col-md-12">
                                        <label>Non-object response</label>
                                        <div class="input-group">
                                            <input type="checkbox"
                                                   ng-model="backend.is_collection"
                                                   ng-change="backend.target = ''"> Treat the response as a
                                            collection, not an object.
                                            <span class="help-block">KrakenD expects the returned content encapsulated in
                                            an object (in json inside brackets, e.g: <code>{ "status":"OK" }</code> but if
                                            the backend returns a collection instead (e.g: <code>[ "a", "b" ]</code>) check
                                            this option. The collection will be returned inside the <code>collection</code>
                                            attribute. Use the renaming below to rename it to anything else.</span>

                                        </div>
                                    </div>
                                </div>
                                <hr/>


                                <h4>Response manipulation</h4>

                                <p>Transform here the response with a lighter version, include only the attributes that
                                    your
                                    application needs.</p>
                                <div class="form-group">
                                    <label class="col-md-2 control-label">Filtering mode</label>
                                    <div class="col-md-10">
                                        <div class="nav-tabs-custom">
                                            <ul class="nav nav-tabs">
                                                <li class="active">
                                                    <a data-target="#tab_black-{{ endpoint_index }}-{{ backend_index }}"
                                                       data-toggle="tab"
                                                       aria-expanded="false">Blacklist (fastest)</a>
                                                </li>
                                                <li>
                                                    <a data-target="#tab_white-{{ endpoint_index }}-{{ backend_index }}"
                                                       data-toggle="tab"
                                                       aria-expanded="true">Whitelist</a></li>
                                            </ul>
                                            <div class="tab-content">


                                                <div class="tab-pane active"
                                                     id="tab_black-{{ endpoint_index }}-{{ backend_index }}">
                                                    <p>Attributes that you will NOT pick from the response:</p>
                                                    <ul class="list-inline">
                                                        <li ng-repeat="white in backend.blacklist">
                                                            <a class="badge badge-remove"
                                                               ng-click="deleteBlacklist(black,backend_index,endpoint_index)"><i
                                                                    class="fa fa-times"></i>
                                                                {{ white }}</a>
                                                        </li>
                                                    </ul>

                                                    <div class="input-group">
                                                        <input class="form-control"
                                                               placeholder="attribute_name"
                                                               type="url"
                                                               id="bl{{ endpoint_index }}{{ backend_index }}">
                                                        <div class="input-group-btn">
                                                            <button type="button"
                                                                    class="btn btn-success"
                                                                    ng-click="addBlacklist(endpoint_index,backend_index)">
                                                                <i class="fa fa-plus"></i> Add
                                                                attribute
                                                            </button>
                                                        </div>
                                                    </div>
                                                </div>
>>>>>>> 49e324d0

        <div class="tab-pane"
        id="tab_white-{{ endpoint_index }}-{{ backend_index }}">
        <p>Attributes that you will pick from the response</p>
        <ul class="list-inline">
            <li ng-repeat="white in backend.whitelist">
                <a class="badge badge-remove"
                ng-click="deleteWhitelist(white,backend_index,endpoint_index)"><i
                class="fa fa-times"></i>
            {{ white }}</a>
        </li>
    </ul>

    <div class="input-group">
        <input class="form-control"
        placeholder="attribute_name"
        type="url"
        id="wl{{ endpoint_index }}{{ backend_index }}">
        <div class="input-group-btn">
            <button type="button"
            class="btn btn-success"
            ng-click="addWhitelist(endpoint_index,backend_index)">
            <i class="fa fa-plus"></i> Add
            attribute
        </button>
    </div>
</div>


</div>

</div>
</div>
<span class="help-block">If you want to filter the response, choose between whitelisting or blacklisting attributes. If both are set, whitelisting will be used. If it's the same for you, blacklisting performs much better.</span>
</div>
</div>
<div class="form-group">
    <label class="col-md-2 control-label">Capturing group</label>
    <div class="col-md-10">
        <input ng-model="backend.group"
        type="text"
        class="form-control"
        placeholder="my-group">
        <span class="help-block">
        Fill only if you want to capture all the response and encapsulate inside an attribute name.</span>
    </div>
</div>

<div class="form-group">
    <label class="col-md-2 control-label">Renaming</label>
    <div class="col-md-10">

        <div class="form-group">
            <div class="col-xs-3">
                <input type="text" class="form-control"
                placeholder="id_imported_user"
                id="tr_origin{{ endpoint_index }}{{ backend_index }}">
                <label>Original object</label>
            </div>
            <div class="col-xs-3">
                <input type="text" class="form-control" placeholder="id"
                id="tr_target{{ endpoint_index }}{{ backend_index }}">
                <label>Renamed object</label>

<<<<<<< HEAD
            </div>
            <div class="col-xs-2">
                <button type="button"
                class="btn btn-success"
                ng-click="addTransformation(endpoint_index,backend_index)">
                Apply
            </button>
        </div>
        <div class="col-xs-4">
            <ul class="list-unstyled">
                <li ng-repeat="(origin,target) in backend.mapping">
                    <a class="badge badge-remove"
                    ng-click="deleteTransformation(origin,endpoint_index, backend_index)"><i
                    class="fa fa-times"></i>
                    {{ origin }} <i class="fa fa-arrow-right"></i> {{ target }}</a>
                </li>
            </ul>
        </div>
    </div>
    <span class="help-block">You can rename any attributes returned by the backend and use a name more convenient for you.</span>
</div>
</div>

<hr/>
<h4>Advanced - Martian DSL</h4>
<p>Paste here any additional configuration you want to add to <a href="https://github.com/google/martian#modifiers-all-the-way-down">Martian</a>. The input must be a JSON object (ensure to start and end with curly braces <code>{}</code>)</p>
<div class="form-group">
    <label class="col-md-2 control-label">Martian DSL</label>
    <div class="col-md-10">
        <div class="form-group">
            <div class="col-xs-12">
               <textarea json-formatter class="form-control" ng-model="backend.extra_config['github.com/devopsfaith/krakend-martian']"></textarea>
           </div>
       </div>
       <p ng-show="service.extra_config['krakendesigner'].json_errors" class="badge label-danger">
        <i class="fa fa-warning"></i> Syntax error - {{ service.extra_config['krakendesigner'].json_errors }}</p>
        <span class="help-block">Paste here your JSON configuration to be used in the martian modifier. See <a href="https://github.com/devopsfaith/krakend-martian/blob/master/example/krakend.json#L26">an example</a></span>
    </div>
</div>
</div>
<!-- /.box-body -->
</div>
<!-- Modal window backend -->
<div id="backend-modal-{{ endpoint_index}}{{ backend_index }}" class="modal fade" tabindex="-1" role="dialog">
    <div class="modal-dialog" role="document">
        <div class="modal-content">
            <div class="modal-header">
                <button type="button" class="close" data-dismiss="modal" aria-label="Close">
                    <span aria-hidden="true">&times;</span></button>
                    <h4 class="modal-title">Rate limit requests to <code>{{backend.url_pattern}}</code></h4>
                </div>
                <div class="modal-body">
                    <p>All the settings below are defined in the <strong>Service configuration</strong>,
                        setting one or several values here means overriding the settings for this specific backend
                    only.</p>
                    <div class="form-group">
                        <div class="col-md-12" ng-class="isInteger(backend.extra_config['github.com/devopsfaith/krakend-ratelimit/juju/proxy'].maxRate) ? '' : 'has-error'">
                            <label>Max rate limit</label>
                            <div class="input-group">
                                <input class="form-control"
                                type="text"
                                ng-model="backend.extra_config['github.com/devopsfaith/krakend-ratelimit/juju/proxy'].maxRate"
                                ng-change="backend.extra_config['github.com/devopsfaith/krakend-ratelimit/juju/proxy'].capacity=backend.extra_config['github.com/devopsfaith/krakend-ratelimit/juju/proxy'].maxRate">
                                <div class="input-group-addon">reqs/sec</div>
                            </div>
                            <div class="help-block">
                                <p ng-hide="isInteger(backend.extra_config['github.com/devopsfaith/krakend-ratelimit/juju/proxy'].maxRate)" class="badge label-danger"><i
                                    class="fa fa-warning"></i> Invalid format</p>
                                    <p>Maximum requests per second you want to accept in this backend.</p>
                                </div>
                            </div>
=======
                                            </div>
                                            <div class="col-xs-2">
                                                <button type="button"
                                                        class="btn btn-success"
                                                        ng-click="addTransformation(endpoint_index,backend_index)">
                                                    Apply
                                                </button>
                                            </div>
                                            <div class="col-xs-4">
                                                <ul class="list-unstyled">
                                                    <li ng-repeat="(origin,target) in backend.mapping">
                                                        <a class="badge badge-remove"
                                                           ng-click="deleteTransformation(origin,endpoint_index, backend_index)"><i
                                                                class="fa fa-times"></i>
                                                            {{ origin }} <i class="fa fa-arrow-right"></i> {{ target }}</a>
                                                    </li>
                                                </ul>
                                            </div>
                                        </div>
                                        <span class="help-block">You can rename any attributes returned by the backend and use a name more convenient for you.</span>
                                    </div>
                                </div>
                                <hr/>

                                <h4>Advanced - Martian DSL</h4>
                                <p>Paste here any additional configuration you want to add to <a href="https://github.com/google/martian#modifiers-all-the-way-down">Martian</a>. The input must be a JSON object (ensure to start and end with curly braces <code>{}</code>)</p>
                                 <div class="form-group">
                                    <label class="col-md-2 control-label">Martian DSL</label>
                                    <div class="col-md-10">
                                        <div class="form-group">
                                            <div class="col-xs-12">
                                               <textarea json-formatter class="form-control" ng-model="backend.extra_config['github.com/devopsfaith/krakend-martian']"></textarea>
                                            </div>
                                        </div>
                                        <p ng-show="backend.martian_syntax_validation.length" class="badge label-danger">
                                            <i class="fa fa-warning"></i> Syntax error - {{backend.martian_syntax_validation}}</p>
                                        <span class="help-block">Paste here your JSON configuration to be used in the martian modifier. See <a href="https://github.com/devopsfaith/krakend-martian/blob/master/example/krakend.json#L26">an example</a></span>
                                    </div>
                                </div>
                            </div>
                            </div><!-- ngif output_encoding != noop -->
                            <!-- /.box-body -->
>>>>>>> 49e324d0
                        </div>

                        <div class="form-group" ng-class="isInteger(backend.extra_config['github.com/devopsfaith/krakend-ratelimit/juju/proxy'].capacity) ? '' : 'has-error'">
                            <div class="col-md-12">
                                <label class="control-label">Capacity (Burst size)</label>
                                <div class="input-group">
                                    <input class="form-control"
                                    ng-model="backend.extra_config['github.com/devopsfaith/krakend-ratelimit/juju/proxy'].capacity"
                                    id="backend.extra_config['github.com/devopsfaith/krakend-ratelimit/juju/proxy'].capacity"
                                    name="backend.extra_config['github.com/devopsfaith/krakend-ratelimit/juju/proxy'].capacity"
                                    type="text">
                                    <div class="input-group-addon">reqs/sec</div>
                                </div>
                                <div class="help-block">
                                    <p ng-hide="isInteger(backend.extra_config['github.com/devopsfaith/krakend-ratelimit/juju/proxy'].capacity)" class="badge label-danger"><i
                                        class="fa fa-warning"></i> Invalid format</p>
                                        <p>Recommended value <code>capacity=maxRate</code>. A <a href="https://en.wikipedia.org/wiki/Token_bucket">token bucket</a> algorithm is used with a bucket capacity == tokens added per second. KrakenD is able to allow bursting on the request rates.</p>
                                    </div>
                                </div>
                            </div>
                        </div>
                    </div>
<<<<<<< HEAD
=======


                </div>
                <button class="btn btn-primary"
                        ng-click="addBackendQuery(endpoint_index)"
                        ng-if="! endpoint.backend || endpoint.backend.length < 1 || ( endpoint.method =='GET' && !(endpoint.output_encoding == 'noop' && endpoint.backend.length > 0))">
                    <span class="glyphicon glyphicon glyphicon-plus" aria-hidden="true"></span>
                    Add backend query
                </button>
            </fieldset>
        </form>
    </div>
    <!-- /.box-body -->

    <!-- Modal Window for security in this endpoint-->
    <div id="security-modal-{{ endpoint_index }}" class="modal fade"
         tabindex="-1"
         role="dialog">
        <div class="modal-dialog" role="document">
            <div class="modal-content">
                <div class="modal-header">
                    <button type="button" class="close" data-dismiss="modal" aria-label="Close">
                        <span aria-hidden="true">&times;</span></button>
                    <h4 class="modal-title">Override security headers for <code>{{ endpoint.endpoint }}</code></h4>
                </div>
                <div class="modal-body">

                        <security-headers data="endpoint" inherit="service.extra_config['github_com/devopsfaith/krakend-httpsecure']"></security-headers>
>>>>>>> 49e324d0
                </div>
            </div>
            <!-- /Modal backend -->
        </div>
    </div>
    <button class="btn btn-primary"
ng-click="addStaticResponse(endpoint_index)"
ng-if="! endpoint.extra_config['github.com/devopsfaith/krakend/proxy'].static">
<span class="glyphicon glyphicon glyphicon-plus" aria-hidden="true"></span>
Add static response
</button>

    <button class="btn btn-primary"
    ng-click="addBackendQuery(endpoint_index)"
    ng-if="! endpoint.backend || endpoint.backend.length < 1 || endpoint.method =='GET'">
    <span class="glyphicon glyphicon glyphicon-plus" aria-hidden="true"></span>
    Add backend query
</button>



</fieldset>
</form>
</div>
<!-- /.box-body -->

<!-- Modal Window for security in this endpoint-->
<div id="security-modal-{{ endpoint_index }}" class="modal fade"
tabindex="-1"
role="dialog">
<div class="modal-dialog" role="document">
    <div class="modal-content">
        <div class="modal-header">
            <button type="button" class="close" data-dismiss="modal" aria-label="Close">
                <span aria-hidden="true">&times;</span></button>
                <h4 class="modal-title">Override security headers for <code>{{ endpoint.endpoint }}</code></h4>
            </div>
            <div class="modal-body">

                <security-headers data="endpoint" inherit="service.extra_config['github_com/devopsfaith/krakend-httpsecure']"></security-headers>
            </div>
        </div>
    </div>
</div>
<!-- Modal Window for advanced Pipe composition-->
<div id="advanced-pipe-{{ endpoint_index }}" class="modal fade"
tabindex="-1"
role="dialog">
<div class="modal-dialog" role="document">
    <div class="modal-content">
        <div class="modal-header">
            <button type="button" class="close" data-dismiss="modal" aria-label="Close">
                <span aria-hidden="true">&times;</span></button>
                <h4 class="modal-title">Advanced pipe composition for <code>{{ endpoint.endpoint }}</code></h4>
            </div>
            <div class="modal-body">
                <p>The following options must be handled carefully as they modify how the pipe is composed.</p>
                <div class="row form-group">

                    <div class="col-md-12">
                        <label>Custom combiner</label>
                        <input class="form-control"
                        type="text"
                        ng-model="endpoint.extra_config['github.com/devopsfaith/krakend/proxy'].combiner"
                        placeholder="combiner_name">
                        <div class="help-block">
                           <p>Select the combiner for merging the backend responses.</p>
                       </div>
                   </div>
               </div>
           </div>
       </div>
   </div>
</div>
<!-- Modal Window for endpoint-->
<div id="endpoint-modal-{{ endpoint_index }}" class="modal fade"
tabindex="-1"
role="dialog">
<div class="modal-dialog" role="document">
    <div class="modal-content">
        <div class="modal-header">
            <button type="button" class="close" data-dismiss="modal" aria-label="Close">
                <span aria-hidden="true">&times;</span></button>
                <h4 class="modal-title">Override global configuration for <code>{{ endpoint.endpoint }}</code></h4>
            </div>
            <div class="modal-body">
                <p>All the settings below are defined in the <strong>Service configuration</strong>,
                    setting one or several values here means overriding the settings for this specific endpoint
                only.</p>

                <p ng-include src="'/src/app/forms/time_units.html'"></p>

                <div class="row">
                    <div class="form-group">

                        <div class="col-md-4" ng-class="isValidTimeUnit(endpoint.timeout) ? '' : 'has-error'">
                            <label>Timeout</label>
                            <input class="form-control"
                            type="text"
                            ng-model="endpoint.timeout">
                            <div class="help-block">
                                <p ng-hide="isValidTimeUnit(endpoint.timeout)" class="badge label-danger"><i
                                    class="fa fa-warning"></i> Invalid format</p>
                                    <p>Maximum time you'll wait for the slowest response. Usually in milliseconds
                                    (ms)</p>
                                </div>
                            </div>

                            <div class="col-md-4" ng-class="isValidTimeUnit(endpoint.cache_ttl) ? '' : 'has-error'">
                                <label>Cache TTL</label>
                                <input class="form-control"
                                type="text"
                                ng-model="endpoint.cache_ttl">
                                <div class="help-block">
                                    <p ng-hide="isValidTimeUnit(endpoint.cache_ttl)" class="badge label-danger"><i
                                        class="fa fa-warning"></i> Invalid format</p>
                                        <p>For how long a proxy can cache a request to this endpoint.</p>
                                    </div>
                                </div>

                                <div class="col-md-4" ng-class="isInteger(endpoint.extra_config['github.com/devopsfaith/krakend-ratelimit/juju/router'].maxRate) ? '' : 'has-error'">
                                    <label>Rate Limit</label>
                                    <div class="input-group">
                                        <input class="form-control"
                                        type="text"
                                        ng-model="endpoint.extra_config['github.com/devopsfaith/krakend-ratelimit/juju/router'].maxRate">
                                        <div class="input-group-addon">reqs/sec</div>
                                    </div>
                                    <div class="help-block">
                                        <p ng-hide="isInteger(endpoint.extra_config['github.com/devopsfaith/krakend-ratelimit/juju/router'].maxRate)" class="badge label-danger"><i
                                            class="fa fa-warning"></i> Invalid format</p>
                                            <p>Maximum requests you want to accept in this endpoint.</p>
                                        </div>
                                    </div>
                                </div>
                            </div>
                            <div class="row">
                                <div class="form-group" ng-class="isInteger(endpoint.extra_config['github.com/devopsfaith/krakend-ratelimit/juju/router'].clientMaxRate) ? '' : 'has-error'">
                                    <div class="col-md-12">
                                        <label class="control-label">User quota limit</label>
                                        <div class="input-group">
                                            <input class="form-control"
                                            ng-model="endpoint.extra_config['github.com/devopsfaith/krakend-ratelimit/juju/router'].clientMaxRate"
                                            id="endpoint.extra_config['github.com/devopsfaith/krakend-ratelimit/juju/router'].clientMaxRate"
                                            name="endpoint.extra_config['github.com/devopsfaith/krakend-ratelimit/juju/router'].clientMaxRate"
                                            type="text">
                                            <div class="input-group-addon">reqs/sec</div>
                                        </div>
                                        <div class="help-block">
                                            <p ng-hide="isInteger(endpoint.extra_config['github.com/devopsfaith/krakend-ratelimit/juju/router'].clientMaxRate)" class="badge label-danger"><i
                                                class="fa fa-warning"></i> Invalid format</p>
                                                <p>Maximum requests per second you want to allow to each different API user for this
                                                    endpoint. Use <code>0</code> for no limitation.</p>
                                                </div>
                                                <div ng-show="0 != endpoint.extra_config['github.com/devopsfaith/krakend-ratelimit/juju/router'].clientMaxRate">
                                                    <p><strong>A unique user is identified by...</strong></p>
                                                    <div class="input-group" class="form-control">
                                                        <input type="radio" name="throttling_decorator" value="ip"
                                                        ng-checked="endpoint.extra_config['github.com/devopsfaith/krakend-ratelimit/juju/router'].key==''"
                                                        ng-click="endpoint.extra_config['github.com/devopsfaith/krakend-ratelimit/juju/router'].key=''"
                                                        ng-model="endpoint.extra_config['github.com/devopsfaith/krakend-ratelimit/juju/router'].strategy">
                                                        Its originating IP
                                                    </div>
                                                    <div class="input-group" class="form-control">
                                                        <input type="radio" name="throttling_decorator" value="header"
                                                        ng-checked="endpoint.extra_config['github.com/devopsfaith/krakend-ratelimit/juju/router'].key!=''"
                                                        ng-model="endpoint.extra_config['github.com/devopsfaith/krakend-ratelimit/juju/router'].strategy">
                                                        A custom header:
                                                        <input type="text" ng-model="endpoint.extra_config['github.com/devopsfaith/krakend-ratelimit/juju/router'].key"
                                                        placeholder="X-TOKEN">
                                                    </div>
                                                </div>
                                            </div>
                                        </div>
                                    </div>
                                </div>

                            </div>
                        </div>
                    </div>
                </div>


                <button class="btn btn-lg btn-success" ng-click="addEndpoint()">Add endpoint</button><|MERGE_RESOLUTION|>--- conflicted
+++ resolved
@@ -1,5 +1,4 @@
 <div class="box box-primary collapsed-box" ng-repeat="(endpoint_index,endpoint) in service.endpoints"
-<<<<<<< HEAD
 ng-class="isValidEndpoint(endpoint.endpoint) ? '' : 'box-danger'">
 <div class="box-header with-border">
     <h3 class="box-title">
@@ -12,26 +11,6 @@
             </code>
         </a>
     </h3>
-
-    <div class="box-tools pull-right">
-        <span ng-hide="isValidEndpoint(endpoint.endpoint)" class="badge label-danger"><i class="fa fa-warning"></i> Error(s)</span>
-        <span class="badge method_{{ endpoint.method }}">{{ endpoint.method }}</span>
-        <button type="button" class="btn btn-box-tool"
-        ng-click="deleteEndpoint(endpoint_index, 'This endpoint and all the information will be deleted. Do you want to proceed?')">
-        <i class="fa fa-trash"></i></button>
-=======
-     ng-class="isValidEndpoint(endpoint.endpoint) ? '' : 'box-danger'">
-    <div class="box-header with-border">
-        <h3 class="box-title">
-            <a data-widget="collapse">
-                <i class="fa fa-plus"></i>
-
-                {{ endpoint.endpoint }}
-                <code class="small" ng-if="endpoint.querystring_params.length > 0">
-                    ?<span ng-repeat="qs in endpoint.querystring_params">{{ qs }}=X{{ $last ? '' : '&' }}</span>
-                </code>
-            </a>
-        </h3>
 
         <div class="box-tools pull-right">
             <span ng-hide="isValidEndpoint(endpoint.endpoint)" class="badge label-danger"><i class="fa fa-warning"></i> Error(s)</span>
@@ -41,7 +20,6 @@
                     ng-click="deleteEndpoint(endpoint_index, 'This endpoint and all the information will be deleted. Do you want to proceed?')">
                 <i class="fa fa-trash"></i></button>
         </div>
->>>>>>> 49e324d0
     </div>
 </div>
 <!-- /.box-header -->
@@ -67,49 +45,6 @@
                 <a><strong>No results found...</strong></a>
             </li>
         </ul>
-<<<<<<< HEAD
-    -->
-    <form class="form-horizontal" novalidate>
-        <fieldset>
-            <div ng-class="isValidEndpoint(endpoint.endpoint) ? '' : 'has-error'" class="form-group form-group-lg">
-                <div class="col-md-10 col-sm-8">
-                    <label>KrakenD Endpoint</label>
-                    <input type="text"
-                    placeholder="/users/{username}"
-                    class="form-control input-md"
-                    required="" ng-model="endpoint.endpoint">
-                    <span class="help-block">This is the URI your clients will connect to. Must start with slash.
-                      Use curly braces to insert <code>{placeholders}</code> that can be passed to the
-                  backends.</span>
-              </div>
-              <div class="col-md-2 col-sm-4">
-                <label>Method</label>
-                <select id="endpoint.method"
-                ng-model="endpoint.method"
-                name="endpoint.method"
-                class="form-control"
-                ng-change="updateNonGETBackends(endpoint_index, '{{ endpoint.method }}', 'Non-GET methods forward the request to a single backend query (the first one). The rest will be deleted from this form. Proceed?')">
-                <option value="GET">GET</option>
-                <option value="POST">POST</option>
-                <option value="PUT">PUT</option>
-                <option value="DELETE">DELETE</option>
-            </select>
-            <span class="help-block">HTTP verb</span>
-        </div>
-    </div>
-    <div class="form-group">
-        <div class="col-md-6">
-            <label>Recognized query string parameters (?param=value)</label>
-            <div class="input-group">
-                <input class="form-control"
-                placeholder="parameter_name"
-                type="url"
-                id="addQuerystring_{{ endpoint_index }}">
-                <div class="input-group-btn">
-                    <button type="button" class="btn btn-success" ng-click="addQuerystring(endpoint_index)">
-                        <i class="fa fa-plus"></i> Enable query string
-                    </button>
-=======
         -->
         <form class="form-horizontal" novalidate>
             <fieldset>
@@ -153,46 +88,6 @@
                         </select>
                         <span class="help-block">Encoding used</span>
                     </div>
->>>>>>> 49e324d0
-                </div>
-            </div>
-            <span class="help-block">Enter here any additional parameters that don't fit in the endpoint URI
-                that will be sent to the backends as query string when present. Write only the name of the
-            parameter, no question mark or equal symbols.</span>
-        </div>
-        <div class="col-md-6">
-            <label>Active:</label>
-            <ul class="list-unstyled">
-                <li ng-repeat="(qs_index,qs) in endpoint.querystring_params">
-                    <a class="badge badge-remove"
-                    ng-click="deleteQuerystring(qs_index,endpoint_index)"
-                    title="Click to delete parameter"><i class="fa fa-times"></i> {{ qs }} </a>
-                </li>
-                <li ng-if="!endpoint.querystring_params.length">No query parameters are active yet. Typical
-                    parameters are <code>page</code>, <code>limit</code>, <code>search</code>...
-                </li>
-            </ul>
-        </div>
-    </div>
-    <div class="form-group">
-        <div class="col-md-3" ng-class="isInteger(endpoint.concurrent_calls) ? '' : 'has-error'">
-            <label>Concurrent Calls</label>
-            <input type="text" class="form-control" ng-model="endpoint.concurrent_calls" ng-init="endpoint.concurrent_calls=1">
-            <span class="help-block">
-                <p ng-hide="isInteger(endpoint.concurrent_calls)" class="badge label-danger">
-                    <i class="fa fa-warning"></i> Use an integer</p>
-                    <p>Parallel requests you want to send to the backend <strong>for the same request</strong>. Fastest request is taken and the rest are discarded. This value should be between 1 and 3 (or higher if your backend can support very high load)</p>
-                </span>
-            </div>
-            <div class="col-md-3">
-                <label>Headers passing to backend</label>
-                <div class="input-group">
-                    <input class="form-control" placeholder="header_name" type="text" required="" ng-model="input_header">
-                    <div class="input-group-btn">
-                        <button type="button" class="btn btn-success" ng-click="addHeaderPassing(endpoint_index,input_header)">
-                            <i class="fa fa-plus"></i> Add header
-                        </button>
-                    </div>
                 </div>
                 <span class="help-block">Allowed headers to pass from client to each of the backends. These headers are not an addition, but a replacement when they are set. Use only if you need custom headers to pass back but ensure to declare all needed headers (including <code>Content-Type</code>).</span>
                 <div class="input-group">
@@ -428,62 +323,11 @@
             this option. The collection will be returned inside the <code>collection</code>
         attribute. Use the renaming below to rename it to anything else.</span>
 
-<<<<<<< HEAD
     </div>
 </div>
 </div>
 <hr/>
 
-<h4>Response manipulation</h4>
-<p>Transform here the response with a lighter version, include only the attributes that
-    your
-application needs.</p>
-<div class="form-group">
-    <label class="col-md-2 control-label">Filtering mode</label>
-    <div class="col-md-10">
-        <div class="nav-tabs-custom">
-            <ul class="nav nav-tabs">
-                <li class="active">
-                    <a data-target="#tab_black-{{ endpoint_index }}-{{ backend_index }}"
-                    data-toggle="tab"
-                    aria-expanded="false">Blacklist (fastest)</a>
-                </li>
-                <li>
-                    <a data-target="#tab_white-{{ endpoint_index }}-{{ backend_index }}"
-                    data-toggle="tab"
-                    aria-expanded="true">Whitelist</a></li>
-                </ul>
-                <div class="tab-content">
-
-
-                    <div class="tab-pane active"
-                    id="tab_black-{{ endpoint_index }}-{{ backend_index }}">
-                    <p>Attributes that you will NOT pick from the response:</p>
-                    <ul class="list-inline">
-                        <li ng-repeat="white in backend.blacklist">
-                            <a class="badge badge-remove"
-                            ng-click="deleteBlacklist(black,backend_index,endpoint_index)"><i
-                            class="fa fa-times"></i>
-                        {{ white }}</a>
-                    </li>
-                </ul>
-
-                <div class="input-group">
-                    <input class="form-control"
-                    placeholder="attribute_name"
-                    type="url"
-                    id="bl{{ endpoint_index }}{{ backend_index }}">
-                    <div class="input-group-btn">
-                        <button type="button"
-                        class="btn btn-success"
-                        ng-click="addBlacklist(endpoint_index,backend_index)">
-                        <i class="fa fa-plus"></i> Add
-                        attribute
-                    </button>
-                </div>
-            </div>
-        </div>
-=======
                                         </div>
                                     </div>
                                 </div>
@@ -530,10 +374,6 @@
                                             this option. The collection will be returned inside the <code>collection</code>
                                             attribute. Use the renaming below to rename it to anything else.</span>
 
-                                        </div>
-                                    </div>
-                                </div>
-                                <hr/>
 
 
                                 <h4>Response manipulation</h4>
@@ -558,35 +398,21 @@
                                             </ul>
                                             <div class="tab-content">
 
-
-                                                <div class="tab-pane active"
-                                                     id="tab_black-{{ endpoint_index }}-{{ backend_index }}">
-                                                    <p>Attributes that you will NOT pick from the response:</p>
-                                                    <ul class="list-inline">
-                                                        <li ng-repeat="white in backend.blacklist">
-                                                            <a class="badge badge-remove"
-                                                               ng-click="deleteBlacklist(black,backend_index,endpoint_index)"><i
-                                                                    class="fa fa-times"></i>
-                                                                {{ white }}</a>
-                                                        </li>
-                                                    </ul>
-
-                                                    <div class="input-group">
-                                                        <input class="form-control"
-                                                               placeholder="attribute_name"
-                                                               type="url"
-                                                               id="bl{{ endpoint_index }}{{ backend_index }}">
-                                                        <div class="input-group-btn">
-                                                            <button type="button"
-                                                                    class="btn btn-success"
-                                                                    ng-click="addBlacklist(endpoint_index,backend_index)">
-                                                                <i class="fa fa-plus"></i> Add
-                                                                attribute
-                                                            </button>
-                                                        </div>
-                                                    </div>
-                                                </div>
->>>>>>> 49e324d0
+                <div class="input-group">
+                    <input class="form-control"
+                    placeholder="attribute_name"
+                    type="url"
+                    id="bl{{ endpoint_index }}{{ backend_index }}">
+                    <div class="input-group-btn">
+                        <button type="button"
+                        class="btn btn-success"
+                        ng-click="addBlacklist(endpoint_index,backend_index)">
+                        <i class="fa fa-plus"></i> Add
+                        attribute
+                    </button>
+                </div>
+            </div>
+        </div>
 
         <div class="tab-pane"
         id="tab_white-{{ endpoint_index }}-{{ backend_index }}">
@@ -651,7 +477,6 @@
                 id="tr_target{{ endpoint_index }}{{ backend_index }}">
                 <label>Renamed object</label>
 
-<<<<<<< HEAD
             </div>
             <div class="col-xs-2">
                 <button type="button"
@@ -722,30 +547,6 @@
                                     class="fa fa-warning"></i> Invalid format</p>
                                     <p>Maximum requests per second you want to accept in this backend.</p>
                                 </div>
-                            </div>
-=======
-                                            </div>
-                                            <div class="col-xs-2">
-                                                <button type="button"
-                                                        class="btn btn-success"
-                                                        ng-click="addTransformation(endpoint_index,backend_index)">
-                                                    Apply
-                                                </button>
-                                            </div>
-                                            <div class="col-xs-4">
-                                                <ul class="list-unstyled">
-                                                    <li ng-repeat="(origin,target) in backend.mapping">
-                                                        <a class="badge badge-remove"
-                                                           ng-click="deleteTransformation(origin,endpoint_index, backend_index)"><i
-                                                                class="fa fa-times"></i>
-                                                            {{ origin }} <i class="fa fa-arrow-right"></i> {{ target }}</a>
-                                                    </li>
-                                                </ul>
-                                            </div>
-                                        </div>
-                                        <span class="help-block">You can rename any attributes returned by the backend and use a name more convenient for you.</span>
-                                    </div>
-                                </div>
                                 <hr/>
 
                                 <h4>Advanced - Martian DSL</h4>
@@ -766,7 +567,6 @@
                             </div>
                             </div><!-- ngif output_encoding != noop -->
                             <!-- /.box-body -->
->>>>>>> 49e324d0
                         </div>
 
                         <div class="form-group" ng-class="isInteger(backend.extra_config['github.com/devopsfaith/krakend-ratelimit/juju/proxy'].capacity) ? '' : 'has-error'">
@@ -789,10 +589,6 @@
                             </div>
                         </div>
                     </div>
-<<<<<<< HEAD
-=======
-
-
                 </div>
                 <button class="btn btn-primary"
                         ng-click="addBackendQuery(endpoint_index)"
@@ -802,28 +598,6 @@
                 </button>
             </fieldset>
         </form>
-    </div>
-    <!-- /.box-body -->
-
-    <!-- Modal Window for security in this endpoint-->
-    <div id="security-modal-{{ endpoint_index }}" class="modal fade"
-         tabindex="-1"
-         role="dialog">
-        <div class="modal-dialog" role="document">
-            <div class="modal-content">
-                <div class="modal-header">
-                    <button type="button" class="close" data-dismiss="modal" aria-label="Close">
-                        <span aria-hidden="true">&times;</span></button>
-                    <h4 class="modal-title">Override security headers for <code>{{ endpoint.endpoint }}</code></h4>
-                </div>
-                <div class="modal-body">
-
-                        <security-headers data="endpoint" inherit="service.extra_config['github_com/devopsfaith/krakend-httpsecure']"></security-headers>
->>>>>>> 49e324d0
-                </div>
-            </div>
-            <!-- /Modal backend -->
-        </div>
     </div>
     <button class="btn btn-primary"
 ng-click="addStaticResponse(endpoint_index)"
